--- conflicted
+++ resolved
@@ -204,11 +204,7 @@
 		Object bean;
 
 		// Eagerly check singleton cache for manually registered singletons.
-<<<<<<< HEAD
-		// 获取bean时首先尝试从单例bean缓存中获取
-=======
 		// 先从三级缓存中获取 Bean
->>>>>>> 03c638b5
 		Object sharedInstance = getSingleton(beanName);
 		if (sharedInstance != null && args == null) {
 			if (logger.isTraceEnabled()) {
