--- conflicted
+++ resolved
@@ -204,11 +204,7 @@
 		Object bean;
 
 		// Eagerly check singleton cache for manually registered singletons.
-<<<<<<< HEAD
 		// 先从三级缓存中获取 Bean
-=======
-		// 获取bean时首先尝试从单例bean缓存中获取
->>>>>>> a1cef86b
 		Object sharedInstance = getSingleton(beanName);
 		if (sharedInstance != null && args == null) {
 			if (logger.isTraceEnabled()) {
